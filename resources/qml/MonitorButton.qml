--- conflicted
+++ resolved
@@ -4,7 +4,6 @@
 import QtQuick 2.2
 import QtQuick.Controls 1.1
 import QtQuick.Controls.Styles 1.1
-import QtQuick.Dialogs 1.1
 import QtQuick.Layouts 1.1
 
 import UM 1.1 as UM
@@ -161,7 +160,7 @@
         anchors.rightMargin: UM.Theme.getSize("default_margin").width
 
         text: catalog.i18nc("@label:", "Abort Print")
-        onClicked: confirmationDialog.visible = true
+        onClicked: Cura.MachineManager.printerOutputDevices[0].setJobState("abort")
 
         style: ButtonStyle
         {
@@ -221,15 +220,9 @@
     {
         id: confirmationDialog
 
-<<<<<<< HEAD
-        title: catalog.i18nc("@text:MessageDialog", "Abort print")
-        icon: StandardIcon.Warning
-        text: catalog.i18nc("@text:MessageDialog", "Do you really want to abort the print?")
-=======
         title: catalog.i18nc("@window:title", "Abort print")
         icon: StandardIcon.Warning
         text: catalog.i18nc("@label", "Are you sure you want to abort the print?")
->>>>>>> 635f26da
         standardButtons: StandardButton.Yes | StandardButton.No
         Component.onCompleted: visible = false
         onYes: Cura.MachineManager.printerOutputDevices[0].setJobState("abort")
