--- conflicted
+++ resolved
@@ -11,10 +11,4 @@
 global_quality = True
 
 [values]
-<<<<<<< HEAD
-layer_height = 0.06
-speed_topbottom = =math.ceil(speed_print * 15 / 60)
-speed_infill = =math.ceil(speed_print * 80 / 60)
-=======
-layer_height = 0.06
->>>>>>> 36c25a29
+layer_height = 0.06