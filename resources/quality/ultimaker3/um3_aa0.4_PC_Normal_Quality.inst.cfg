<<<<<<< HEAD
[general]
version = 2
name = Normal Quality
definition = ultimaker3

[metadata]
type = quality
quality_type = normal
material = generic_pc_ultimaker3_AA_0.4
weight = 0

[values]
adhesion_type = raft
cool_fan_full_at_height = =layer_height_0 + layer_height
cool_min_layer_time_fan_speed_max = 5
cool_min_speed = 5
infill_line_width = =round(line_width * 0.4 / 0.35, 2)
infill_overlap_mm = 0.05
material_initial_print_temperature = =material_print_temperature - 5
material_final_print_temperature = =material_print_temperature - 10
material_print_temperature = =default_material_print_temperature
material_print_temperature_layer_0 = =material_print_temperature + 5
ooze_shield_angle = 40
raft_airgap = 0.25
raft_margin = 15
retraction_count_max = 80
skin_overlap = 30
speed_layer_0 = 25
support_interface_density = 87.5
support_interface_pattern = lines
support_pattern = zigzag
wall_line_width_x = =round(line_width * 0.4 / 0.35, 2)
xy_offset = -0.15
=======
[general]
version = 2
name = Normal Quality
definition = ultimaker3

[metadata]
type = quality
quality_type = normal
material = generic_pc_ultimaker3_AA_0.4
weight = 0

[values]
acceleration_enabled = True
acceleration_infill = =acceleration_print
acceleration_layer_0 = =acceleration_topbottom
acceleration_prime_tower = =math.ceil(acceleration_print * 2000 / 4000)
acceleration_print = 4000
acceleration_support = =math.ceil(acceleration_print * 2000 / 4000)
acceleration_support_infill = =acceleration_support
acceleration_support_interface = =acceleration_topbottom
acceleration_topbottom = =math.ceil(acceleration_print * 500 / 4000)
acceleration_wall = =math.ceil(acceleration_print * 1000 / 4000)
acceleration_wall_0 = =math.ceil(acceleration_wall * 500 / 1000)
acceleration_wall_x = =acceleration_wall
adhesion_type = raft
brim_width = 20
cool_fan_full_at_height = =layer_height_0 + layer_height
cool_fan_speed = 0
cool_fan_speed_max = 50
cool_min_layer_time = 5
cool_min_layer_time_fan_speed_max = 5
cool_min_speed = 5
infill_line_width = =round(line_width * 0.4 / 0.35, 2)
infill_overlap = 0
infill_overlap_mm = 0.05
infill_pattern = triangles
infill_sparse_density = 20
infill_wipe_dist = 0.1
jerk_enabled = True
jerk_infill = =jerk_print
jerk_layer_0 = =jerk_topbottom
jerk_prime_tower = =math.ceil(jerk_print * 15 / 25)
jerk_print = 25
jerk_support = =math.ceil(jerk_print * 15 / 25)
jerk_support_infill = =jerk_support
jerk_support_interface = =jerk_topbottom
jerk_topbottom = =math.ceil(jerk_print * 5 / 25)
jerk_wall = =math.ceil(jerk_print * 10 / 25)
jerk_wall_0 = =math.ceil(jerk_wall * 5 / 10)
jerk_wall_x = =jerk_wall
layer_height = 0.1
layer_height_0 = =round(machine_nozzle_size / 1.5, 2)
line_width = =machine_nozzle_size * 0.875
machine_min_cool_heat_time_window = 15
machine_nozzle_cool_down_speed = 0.85
machine_nozzle_heat_up_speed = 1.5
material_bed_temperature = 107
material_flow = 100
material_initial_print_temperature = =material_print_temperature - 5
material_final_print_temperature = =material_print_temperature - 10
material_print_temperature = =default_material_print_temperature
material_standby_temperature = 100
multiple_mesh_overlap = 0
ooze_shield_angle = 40
ooze_shield_dist = 2
prime_tower_enable = True
prime_tower_size = 16
prime_tower_wipe_enabled = True
raft_airgap = 0.25
raft_margin = 15
retraction_amount = 8
retraction_count_max = 80
retraction_extrusion_window = 1
retraction_hop = 2
retraction_hop_enabled = True
retraction_hop_only_when_collides = True
retraction_min_travel = 0.8
retraction_prime_speed = 15
retraction_speed = 35
skin_overlap = 30
speed_infill = =speed_print
speed_layer_0 = 25
speed_prime_tower = =speed_topbottom
speed_print = 50
speed_support = =speed_wall_0
speed_support_interface = =speed_topbottom
speed_topbottom = 25
speed_travel = 250
speed_wall = =math.ceil(speed_print * 40 / 50)
speed_wall_0 = =math.ceil(speed_wall * 25 / 40)
speed_wall_x = =speed_wall
support_angle = 60
support_bottom_distance = =support_z_distance
support_infill_rate = 15
support_pattern = zigzag
support_roof_density = 100
support_roof_enable = False
support_roof_line_distance = 0.4
support_roof_pattern = lines
support_top_distance = =support_z_distance
support_xy_distance = =wall_line_width_0 * 2.5
support_xy_distance_overhang = =wall_line_width_0
support_z_distance = =layer_height * 2
switch_extruder_prime_speed = 15
switch_extruder_retraction_amount = 20
switch_extruder_retraction_speeds = 35
top_bottom_thickness = 1.2
travel_avoid_distance = 3
travel_compensate_overlapping_walls_enabled = True
xy_offset = -0.15
wall_0_inset = 0
wall_line_width_x = =round(line_width * 0.4 / 0.35, 2)
wall_thickness = 1.2
>>>>>>> c94b05e0
<|MERGE_RESOLUTION|>--- conflicted
+++ resolved
@@ -1,149 +1,113 @@
-<<<<<<< HEAD
-[general]
-version = 2
-name = Normal Quality
-definition = ultimaker3
-
-[metadata]
-type = quality
-quality_type = normal
-material = generic_pc_ultimaker3_AA_0.4
-weight = 0
-
-[values]
-adhesion_type = raft
-cool_fan_full_at_height = =layer_height_0 + layer_height
-cool_min_layer_time_fan_speed_max = 5
-cool_min_speed = 5
-infill_line_width = =round(line_width * 0.4 / 0.35, 2)
-infill_overlap_mm = 0.05
-material_initial_print_temperature = =material_print_temperature - 5
-material_final_print_temperature = =material_print_temperature - 10
-material_print_temperature = =default_material_print_temperature
-material_print_temperature_layer_0 = =material_print_temperature + 5
-ooze_shield_angle = 40
-raft_airgap = 0.25
-raft_margin = 15
-retraction_count_max = 80
-skin_overlap = 30
-speed_layer_0 = 25
-support_interface_density = 87.5
-support_interface_pattern = lines
-support_pattern = zigzag
-wall_line_width_x = =round(line_width * 0.4 / 0.35, 2)
-xy_offset = -0.15
-=======
-[general]
-version = 2
-name = Normal Quality
-definition = ultimaker3
-
-[metadata]
-type = quality
-quality_type = normal
-material = generic_pc_ultimaker3_AA_0.4
-weight = 0
-
-[values]
-acceleration_enabled = True
-acceleration_infill = =acceleration_print
-acceleration_layer_0 = =acceleration_topbottom
-acceleration_prime_tower = =math.ceil(acceleration_print * 2000 / 4000)
-acceleration_print = 4000
-acceleration_support = =math.ceil(acceleration_print * 2000 / 4000)
-acceleration_support_infill = =acceleration_support
-acceleration_support_interface = =acceleration_topbottom
-acceleration_topbottom = =math.ceil(acceleration_print * 500 / 4000)
-acceleration_wall = =math.ceil(acceleration_print * 1000 / 4000)
-acceleration_wall_0 = =math.ceil(acceleration_wall * 500 / 1000)
-acceleration_wall_x = =acceleration_wall
-adhesion_type = raft
-brim_width = 20
-cool_fan_full_at_height = =layer_height_0 + layer_height
-cool_fan_speed = 0
-cool_fan_speed_max = 50
-cool_min_layer_time = 5
-cool_min_layer_time_fan_speed_max = 5
-cool_min_speed = 5
-infill_line_width = =round(line_width * 0.4 / 0.35, 2)
-infill_overlap = 0
-infill_overlap_mm = 0.05
-infill_pattern = triangles
-infill_sparse_density = 20
-infill_wipe_dist = 0.1
-jerk_enabled = True
-jerk_infill = =jerk_print
-jerk_layer_0 = =jerk_topbottom
-jerk_prime_tower = =math.ceil(jerk_print * 15 / 25)
-jerk_print = 25
-jerk_support = =math.ceil(jerk_print * 15 / 25)
-jerk_support_infill = =jerk_support
-jerk_support_interface = =jerk_topbottom
-jerk_topbottom = =math.ceil(jerk_print * 5 / 25)
-jerk_wall = =math.ceil(jerk_print * 10 / 25)
-jerk_wall_0 = =math.ceil(jerk_wall * 5 / 10)
-jerk_wall_x = =jerk_wall
-layer_height = 0.1
-layer_height_0 = =round(machine_nozzle_size / 1.5, 2)
-line_width = =machine_nozzle_size * 0.875
-machine_min_cool_heat_time_window = 15
-machine_nozzle_cool_down_speed = 0.85
-machine_nozzle_heat_up_speed = 1.5
-material_bed_temperature = 107
-material_flow = 100
-material_initial_print_temperature = =material_print_temperature - 5
-material_final_print_temperature = =material_print_temperature - 10
-material_print_temperature = =default_material_print_temperature
-material_standby_temperature = 100
-multiple_mesh_overlap = 0
-ooze_shield_angle = 40
-ooze_shield_dist = 2
-prime_tower_enable = True
-prime_tower_size = 16
-prime_tower_wipe_enabled = True
-raft_airgap = 0.25
-raft_margin = 15
-retraction_amount = 8
-retraction_count_max = 80
-retraction_extrusion_window = 1
-retraction_hop = 2
-retraction_hop_enabled = True
-retraction_hop_only_when_collides = True
-retraction_min_travel = 0.8
-retraction_prime_speed = 15
-retraction_speed = 35
-skin_overlap = 30
-speed_infill = =speed_print
-speed_layer_0 = 25
-speed_prime_tower = =speed_topbottom
-speed_print = 50
-speed_support = =speed_wall_0
-speed_support_interface = =speed_topbottom
-speed_topbottom = 25
-speed_travel = 250
-speed_wall = =math.ceil(speed_print * 40 / 50)
-speed_wall_0 = =math.ceil(speed_wall * 25 / 40)
-speed_wall_x = =speed_wall
-support_angle = 60
-support_bottom_distance = =support_z_distance
-support_infill_rate = 15
-support_pattern = zigzag
-support_roof_density = 100
-support_roof_enable = False
-support_roof_line_distance = 0.4
-support_roof_pattern = lines
-support_top_distance = =support_z_distance
-support_xy_distance = =wall_line_width_0 * 2.5
-support_xy_distance_overhang = =wall_line_width_0
-support_z_distance = =layer_height * 2
-switch_extruder_prime_speed = 15
-switch_extruder_retraction_amount = 20
-switch_extruder_retraction_speeds = 35
-top_bottom_thickness = 1.2
-travel_avoid_distance = 3
-travel_compensate_overlapping_walls_enabled = True
-xy_offset = -0.15
-wall_0_inset = 0
-wall_line_width_x = =round(line_width * 0.4 / 0.35, 2)
-wall_thickness = 1.2
->>>>>>> c94b05e0
+[general]
+version = 2
+name = Normal Quality
+definition = ultimaker3
+
+[metadata]
+type = quality
+quality_type = normal
+material = generic_pc_ultimaker3_AA_0.4
+weight = 0
+
+[values]
+acceleration_enabled = True
+acceleration_infill = =acceleration_print
+acceleration_layer_0 = =acceleration_topbottom
+acceleration_prime_tower = =math.ceil(acceleration_print * 2000 / 4000)
+acceleration_print = 4000
+acceleration_support = =math.ceil(acceleration_print * 2000 / 4000)
+acceleration_support_infill = =acceleration_support
+acceleration_support_interface = =acceleration_topbottom
+acceleration_topbottom = =math.ceil(acceleration_print * 500 / 4000)
+acceleration_wall = =math.ceil(acceleration_print * 1000 / 4000)
+acceleration_wall_0 = =math.ceil(acceleration_wall * 500 / 1000)
+acceleration_wall_x = =acceleration_wall
+adhesion_type = raft
+brim_width = 20
+cool_fan_full_at_height = =layer_height_0 + layer_height
+cool_fan_speed = 0
+cool_fan_speed_max = 50
+cool_min_layer_time = 5
+cool_min_layer_time_fan_speed_max = 5
+cool_min_speed = 5
+infill_line_width = =round(line_width * 0.4 / 0.35, 2)
+infill_overlap = 0
+infill_overlap_mm = 0.05
+infill_pattern = triangles
+infill_sparse_density = 20
+infill_wipe_dist = 0.1
+jerk_enabled = True
+jerk_infill = =jerk_print
+jerk_layer_0 = =jerk_topbottom
+jerk_prime_tower = =math.ceil(jerk_print * 15 / 25)
+jerk_print = 25
+jerk_support = =math.ceil(jerk_print * 15 / 25)
+jerk_support_infill = =jerk_support
+jerk_support_interface = =jerk_topbottom
+jerk_topbottom = =math.ceil(jerk_print * 5 / 25)
+jerk_wall = =math.ceil(jerk_print * 10 / 25)
+jerk_wall_0 = =math.ceil(jerk_wall * 5 / 10)
+jerk_wall_x = =jerk_wall
+layer_height = 0.1
+layer_height_0 = =round(machine_nozzle_size / 1.5, 2)
+line_width = =machine_nozzle_size * 0.875
+machine_min_cool_heat_time_window = 15
+machine_nozzle_cool_down_speed = 0.85
+machine_nozzle_heat_up_speed = 1.5
+material_bed_temperature = 107
+material_flow = 100
+material_initial_print_temperature = =material_print_temperature - 5
+material_final_print_temperature = =material_print_temperature - 10
+material_print_temperature = =default_material_print_temperature
+material_standby_temperature = 100
+multiple_mesh_overlap = 0
+ooze_shield_angle = 40
+ooze_shield_dist = 2
+prime_tower_enable = True
+prime_tower_size = 16
+prime_tower_wipe_enabled = True
+raft_airgap = 0.25
+raft_margin = 15
+retraction_amount = 8
+retraction_count_max = 80
+retraction_extrusion_window = 1
+retraction_hop = 2
+retraction_hop_enabled = True
+retraction_hop_only_when_collides = True
+retraction_min_travel = 0.8
+retraction_prime_speed = 15
+retraction_speed = 35
+skin_overlap = 30
+speed_infill = =speed_print
+speed_layer_0 = 25
+speed_prime_tower = =speed_topbottom
+speed_print = 50
+speed_support = =speed_wall_0
+speed_support_interface = =speed_topbottom
+speed_topbottom = 25
+speed_travel = 250
+speed_wall = =math.ceil(speed_print * 40 / 50)
+speed_wall_0 = =math.ceil(speed_wall * 25 / 40)
+speed_wall_x = =speed_wall
+support_angle = 60
+support_bottom_distance = =support_z_distance
+support_infill_rate = 15
+support_pattern = zigzag
+support_roof_density = 100
+support_roof_enable = False
+support_roof_line_distance = 0.4
+support_roof_pattern = lines
+support_top_distance = =support_z_distance
+support_xy_distance = =wall_line_width_0 * 2.5
+support_xy_distance_overhang = =wall_line_width_0
+support_z_distance = =layer_height * 2
+switch_extruder_prime_speed = 15
+switch_extruder_retraction_amount = 20
+switch_extruder_retraction_speeds = 35
+top_bottom_thickness = 1.2
+travel_avoid_distance = 3
+travel_compensate_overlapping_walls_enabled = True
+xy_offset = -0.15
+wall_0_inset = 0
+wall_line_width_x = =round(line_width * 0.4 / 0.35, 2)
+wall_thickness = 1.2