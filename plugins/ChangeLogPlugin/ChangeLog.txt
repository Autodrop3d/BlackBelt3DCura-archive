--- conflicted
+++ resolved
@@ -1,13 +1,10 @@
-<<<<<<< HEAD
-[3.5.1]
+[3.6.0]
 *BlackBelt changes
 - Added automatic support generation
 - Optimised start and end gcode
 - Updated firmware to Marlin 1.1.9, with support for homing the Y axis and parking the nozzle on pause
 - Fixed multiplying models on the belt
 - Fixed layer view for objects that are cut off below the belt
-=======
-[3.6.0]
 *Gyroid infill
 New infill pattern with enhanced strength properties. Gyroid infill is one of the strongest infill types for a given weight, has isotropic properties, and prints relatively fast with reduced material use and a fully connected part interior. Note: Slicing time can increase up to 40 seconds or more, depending on the model. Contributed by smartavionics.
 
@@ -81,7 +78,6 @@
 - Fixed issues with remembering save directories on MacOS.
 - Fixed an issue where CuraEngine uses incorrect material settings.
 - Fixed an issue where some support layers don't have support infill.
->>>>>>> fe66d15b
 
 [3.5.0]
 
