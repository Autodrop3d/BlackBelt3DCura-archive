<<<<<<< HEAD
[3.4.2]
*BlackBelt changes
- Fixed underextrusion when setting flow
- Fixed an issue in Layer View when using Print as Support
=======
[3.5.0]
*Monitor page
The monitor page of Ultimaker Cura has been remodeled for better consistency with the Cura Connect ‘Print jobs’ interface. This means less switching between interfaces, and more control from within Ultimaker Cura.

*Open recent projects
Project files can now be found in the ‘Open Recent’ menu.

*New tool hotkeys
New hotkeys have been assigned for quick toggling between the translate (T), scale (S), rotate (R) and mirror (M) tools.

*Project files use 3MF only
A 3MF extension is now used for project files. The ‘.curaproject’ extension is no longer used.

*Camera maximum zoom
The maximum zoom has been adjusted to scale with the size of the selected printer. This fixes third-party printers with huge build volumes to be correctly visible.

*Corrected width of layer number box
The layer number indicator in the layer view now displays numbers above 999 correctly.

*Materials preferences
This screen has been redesigned to improve user experience. Materials can now be set as a favorites, so they can be easily accessed in the material selection panel at the top-right of the screen.

*Installed packages checkmark
Packages that are already installed in the Toolbox are now have a checkmark for easy reference.

*Mac OSX save dialog
The save dialog has been restored to its native behavior and bugs have been fixed.

*Removed .gz extension
Saving compressed g-code files from the save dialog has been removed because of incompatibility with MacOS. If sending jobs over Wi-Fi, g-code is still compressed.

*Updates to Chinese translations
Improved and updated Chinese translations. Contributed by MarmaladeForMeat.

*Save project
Saving the project no longer triggers the project to reslice.

*Improved processing of overhang walls
Overhang walls are detected and printed with different speeds. It will not start a perimeter on an overhanging wall. The quality of overhanging walls may be improved by printing those at a different speed. Contributed by smartavionics.

*Prime tower reliability
The prime tower has been improved for better reliability. This is especially useful when printing with two materials that do not adhere well.

*Support infill line direction
The support infill lines can now be rotated to increase the supporting capabilities and reduce artifacts on the model. This setting rotates existing patterns, like triangle support infill. Contributed by fieldOfView.

*Minimum polygon circumference
Polygons in sliced layers that have a circumference smaller than the setting value will be filtered out. Lower values lead to higher resolution meshes at the cost of increased slicing time. This setting is ideal for very tiny prints with a lot of detail, or for SLA printers. Contributed by cubiq.

*Initial layer support line distance
This setting enables the user to reduce or increase the density of the support initial layer in order to increase or reduce adhesion to the build plate and the overall strength.

*Extra infill wall line count
Adds extra walls around infill. Contributed by BagelOrb.

*Multiply infill
Creates multiple infill lines on the same pattern for sturdier infill. Contributed by BagelOrb.

*Connected infill polygons
Connecting infill lines now also works with concentric and cross infill patterns. The benefit would be stronger infill and more consistent material flow/saving retractions. Contributed by BagelOrb.

*Fan speed override
New setting to modify the fan speed of bridged areas. This setting can be found in Support settings > Fan Speed Override when support is enabled. Contributed by smartavionics.

*Minimum wall flow
New setting to define a minimum flow for thin printed walls. Contributed by smartavionics.

*Custom support
A tool similar to the support blocker that adds cubes of support to the model manually by clicking parts of it. Contributed by Lokster.

*Quickly toggle autoslicing
Adds a pause/play button to the progress bar to quickly toggle autoslicing. Contributed by fieldOfview.

*Cura-DuetRRFPlugin
Adds output devices for a Duet RepRapFirmware printer: "Print", "Simulate", and "Upload". Contributed by Kriechi.

*Dremel 3D20
This plugin adds the Dremel printer to Ultimaker Cura. Contributed by Kriechi.

*Bug fixes
- Removed extra M109 commands. Older versions would generate superfluous M109 commands. This has been fixed for better temperature stability when printing.
- Fixed minor mesh handling bugs. A few combinations of modifier meshes now lead to expected behavior.
- Removed unnecessary travels. Connected infill lines are now always printed completely connected, without unnecessary travel moves.
- Removed concentric 3D infill. This infill type has been removed due to lack of reliability.
- Extra skin wall count. Fixed an issue that caused extra print moves with this setting enabled.
- Concentric skin. Small gaps in concentric skin are now filled correctly.
- Order of printed models. The order of a large batch of printed models is now more consistent, instead of random.

*Third party printers
- TiZYX
- Winbo
- Tevo Tornado
- Creality CR-10S
- Wanhao Duplicator
- Deltacomb (update)
- Dacoma (update)
>>>>>>> 725ea847

[3.4.1]
*BlackBelt changes
- Improved adjustments to walls touching the belt
- Experimental raft to help keep prints attached to the belt while printing
- Add gantry angle, nozzle size and material to gcode filename
- Arrange loaded models in a row
- Overview of settings added to the top of the gcode file
- BlackBelt PET-G material
- BlackBelt Cura theme
- Rear fan is more adjustable
- BlackBelt 3D firmware update
- Profile tweaks

*Bug fixes
- Fixed an issue that would occasionally cause an unnecessary extra skin wall to be printed, which increased print time.
- Fixed an issue in which supports were not generated on the initial layer, because the engine expected a brim to be in place.
- Conical and tree supports are now limited within the build plate volume.
- Fixed various startup crashes, including: copying of the version folder, errors while deleting packages, storing the old files, and losing data on install.

[3.4.0]

*Toolbox
The plugin browser has been remodeled into the Toolbox. Navigation now involves graphical elements such as tiles, which can be clicked for further details.

*Upgradable bundled resources
It is now possible to have multiple versions of bundled resources installed: the bundled version and the downloaded upgrade. If an upgrade in the form of a package is present, the bundled version will not be loaded. If it's not present, Ultimaker Cura will revert to the bundled version.

*Package manager recognizes bundled resources
Bundled packages are now made visible to the CuraPackageMangager. This means the resources are included by default, as well as the "wrapping" of a package, (e.g. package.json) so that the CuraPackageManger and Toolbox recognize them as being installed.

*Retraction combing max distance
New setting for maximum combing travel distance. Combing travel moves longer than this value will use retraction. Contributed by smartavionics.

*Infill support
When enabled, infill will be generated only where it is needed using a specialized support generation algorithm for the internal support structures of a part. Contributed by BagelOrb.

*Print outside perimeter before holes
This prioritizes outside perimeters before printing holes. By printing holes as late as possible, there is a reduced risk of travel moves dislodging them from the build plate. This setting should only have an effect if printing outer before inner walls. Contributed by smartavionics.

*Disable omitting retractions in support
Previous versions had no option to disable omitting retraction moves when printing supports, which could cause issues with third-party machines or materials. An option has been added to disable this. Contributed by BagelOrb.

*Support wall line count
Added setting to configure how many walls to print around supports. Contributed by BagelOrb.

*Maximum combing resolution
Combing travel moves are kept at least 1.5 mm long to prevent buffer underruns.

*Avoid supports when traveling
Added setting to avoid supports when performing travel moves. This minimizes the risk of the print head hitting support material.

*Rewrite cross infill
Experimental setting that allows you to input a path to an image to manipulate the cross infill density. This will overlay that image on your model. Contributed by BagelOrb.

*Backup and restore
Added functionality to backup and restore settings and profiles to cloud using the Cura Backups plugin.

*Auto-select model after import
User can now set preferences for the behavior of selecting a newly imported model or not.

*Settings filter timeout
The settings filter is triggered on enter or after a 500ms timeout when typing a setting to filter.

*Event measurements
Added time measurement to logs for occurrences, including startup time, file load time, number of items on the build plate when slicing, slicing time, and time and performance when moving items on the build plate, for benchmarking purposes.

*Send anonymous data
Disable button on the ‘Send anonymous data’ popup has changed to a ‘more info’ button, with further options to enable/disable anonymous data messages.

*Configuration error assistant
Detect and show potential configuration file errors to users, e.g. incorrect files and duplicate files in material or quality profiles, there are several places to check. Information is stored and communicated to the user to prevent crashing in future.

*Disable ensure models are kept apart
Disable "Ensure models are kept apart" by default due to to a change in preference files.

*Prepare and monitor QML files
Created two separate QML files for the Prepare and Monitor stages.

*Hide bed temperature
Option to hide bed temperature when no heated bed is present. Contributed by ngraziano.

*Reprap/Marlin GCODE flavor
RepRap firmware now lists values for all extruders in the "Filament used" GCODE comment. Contributed by smartavionics.

*AutoDesk Inventor integration
Open AutoDesk inventor files (parts, assemblies, drawings) directly into Ultimaker Cura. Contributed by thopiekar.

*Blender integration
Open Blender files directly into Ultimaker Cura. Contributed by thopiekar.

*OpenSCAD integration
Open OpenSCAD files directly into Ultimaker Cura. Contributed by thopiekar.

*FreeCAD integration
Open FreeCAD files directly into Ultimaker Cura. Contributed by thopiekar.

*OctoPrint plugin
New version of the OctoPrint plugin for Ultimaker Cura. Contributed by fieldOfView.

*Cura Backups
Backup and restore your configuration, including settings, materials and plugins, for use across different systems.

*MakePrintable
New version of the MakePrintable plugin.

*Compact Prepare sidebar
Plugin that replaces the sidebar with a more compact variation of the original sidebar. Nozzle and material dropdowns are combined into a single line, the “Check compatibility” link is removed, extruder selection buttons are downsized, recommended and custom mode selection buttons are moved to a combobox at the top, and margins are tweaked. Contributed by fieldOfView.

*PauseAtHeight plugin
Bug fixes and improvements for PauseAtHeight plugin. Plugin now accounts for raft layers when choosing “Pause of layer no.” Now positions the nozzle at x and y values of the next layer when resuming. Contributed by JPFrancoia.

*Bug fixes
- Prime tower purge fix. Prime tower purge now starts away from the center, minimizing the chance of overextrusion and nozzle obstructions. Contributed by BagelOrb.
- Extruder 2 temp via USB. Fixed a bug where temperatures can’t be read for a second extruder via USB. Contributed by kirilledelman.
- Move to next object position before bed heat. Print one at a time mode caused waiting for the bed temperature to reach the first layer temperature while the nozzle was still positioned on the top of the last part. This has been fixed so that the nozzle moves to the location of the next part before waiting for heat up. Contributed by smartavionics.
- Non-GCODE USB. Fixed a bug where the USB port doesn’t open if printer doesn't support GCODE. Contributed by ohrn.
- Improved wall overlap compensation. Minimizes unexpected behavior on overlap lines, providing smoother results. Contributed by BagelOrb.
- Configuration/sync. Fixes minor issues with the configuration/sync menu, such as text rendering on some OSX systems and untranslatable text. Contributed by fieldOfView.
- Print job name reslice. Fixed behavior where print job name changes back to origin when reslicing.
- Discard/keep. Customized settings don't give an 'discard or keep' dialog when changing material.
- Message box styling. Fixed bugs related to message box styling, such as the progress bar overlapping the button in the ‘Sending Data’ popup.
- Curaproject naming. Fixed bug related to two "curaprojects" in the file name when saving a project.
- No support on first layers. Fixed a bug related to no support generated causing failed prints when model is floating above build plate.
- False incompatible configuration. Fixed a bug where PrintCore and materials were flagged even though the configurations are compatible.
- Spiralize contour overlaps. Fixed a bug related to spiralize contour overlaps.
- Model saved outside build volume. Fixed a bug that would saved a model to file (GCODE) outside the build volume.
- Filament diameter line width. Adjust filament diameter to calculate line width in the GCODE parser.
- Holes in model surfaces. Fixed a bug where illogical travel moves leave holes in the model surface.
- Nozzle legacy file variant. Fixed crashes caused by loading legacy nozzle variant files.
- Brim wall order. Fixed a bug related to brim wall order. Contributed by smartavionics.
- GCODE reader gaps. Fixed a GCODE reader bug that can create a gap at the start of a spiralized layer.
- Korean translation. Fixed some typos in Korean translation.
- ARM/Mali systems. Graphics pipeline for ARM/Mali fixed. Contributed by jwalt.
- NGC Writer. Fixed missing author for NGC Writer plugin.
- Support blocker legacy GPU. Fixes depth picking on older GPUs that do not support the 4.1 shading model which caused the support blocker to put cubes in unexpected locations. Contributed by fieldOfView.

*Third-party printers
- Felix Tec4 printer. Updated definitions for Felix Tec4. Contributed by kerog777.
- Deltacomb. Updated definitions for Deltacomb. Contributed by kaleidoscopeit.
- Rigid3D Mucit. Added definitions for Rigid3D Mucit. Contributed by Rigid3D.

[3.3.0]

*Profile for the Ultimaker S5
New printer profile for the Ultimaker S5, our latest 3D printer.

*Profile for Tough PLA
New material profile for Tough PLA, a material that prints with the convenience of PLA but with toughness and impact strength similar to ABS.

*Configuration/sync button
Configuration and synchronization button now available for Ultimaker network-connected printers to easily synchronize all possible available configurations in your Cura Connect group. The name of the group host is automatically pulled from the API, and network printers and local printers are separated in the list for clarity.

*Setting visibility preset
Presets guide you to find the most important settings incrementally. A small menu is located next to the search bar to easily access these new setting visibility presets. Contributed by fieldOfView.

*Print/save hotkey
Send a print to the queue using Ctrl + P (Windows/Linux) or Cmd + P (Mac). If no printer is present on the network, it will save to file instead.

*3D model assistant
Models sliced to print with ABS, PC, PP or CPE+ that have a larger footprint than 150 x 150 x 150 mm will notify the user with an icon and popup of how they can achieve the best possible print quality and reliability.

*Refactored machine manager
Refactored machine manager resulted in less manager classes. Changing settings, materials, variants and machines is now clearer. This results in an overall speed up when making changes.

*Multiply models faster
Significant speed increase when multiplying models.

*Auto slicing disabled by default
The auto slice tool is now disabled by default. Users can still enable the feature in the user preferences dialog.

*Updated fonts
Default font changed to NotoSans to increase readability and consistency with Cura Connect.

*Plugin browser look and feel
The plugin browser has been updated with a better look and feel to bring it in line with other UI elements. The author name is clickable, which opens email for support. Plugins can now be uninstalled with an uninstall button.

*Show tooltip for unavailable profile
Tooltips have been added to incompatible settings, to give explanations why they are incompatible.

*Empty material slots Ultimaker 3
When a material is not loaded in the Ultimaker 3, it is now displayed as ‘Empty’ rather than ‘Unknown’.

*Send over network confirmation
When a print job is sent to a networked printer, a popup will confirm the job was sent, with a button to redirect the user to the monitor in Cura Connect.

*Post processing scripts
Fixed an issue where post processing scripts could be lost between sessions. Post processing scripts are now persistent between sessions.

*Single extrusion mode
Disable an extruder on a dual extrusion printer, so you are not limited by the other extruder’s parameters. To disable an extruder, right click it in the right panel, and select ‘Disable extruder’ to disable it. Re-enable by right clicking and selecting ‘enable extruder’. Printing profiles are optimized for the active extruder, as well as global settings, such as build plate temperature, to achieve better print quality. Using single extrusion mode also makes the ‘print one at a time’ feature available for the Ultimaker 3 and Ultimaker S5.

*New UFP extension
UFP (Ultimaker format package) is a new file extension that contains compressed gcode and a preview thumbnail. Using this extension enables a model preview (similar to the solid view) on the Ultimaker S5 touchscreen and in Cura Connect.

*Compressed Gcode
Gcode saved from Ultimaker Cura using the Ultimaker 3 profile is compressed (using gzip) to save space on printers.

*Circular prime tower
Prime towers are now circular, resulting in a less jerky print head action, a more robust structure, better layer adhesion, and better build plate adhesion compared to square prime towers, reducing the chance of prime tower failure mid-print.

*Connected infill lines
Grid and triangular infill patterns now have connected lines for a more constant flow, better model rigidity, and reduced impact on the quality of the outer wall.

*Support blocker - fieldOfView
Generate a cube mesh to prevent support material generation in specific areas of a model. Each cube can be scaled, rotated, and moved with the standard adjustment tools to fit your requirements. When the support blocker tool is selected, single click in the area you want to block support to generate a mesh. If it is positioned by accident, click it again to remove it.

*Real bridging - smartavionics
New experimental feature that detects bridges, adjusting the print speed, slow and fan speed to enhance print quality on bridging parts.

*Updated CuraEngine executable - thopiekar & Ultimaker B.V.
The CuraEngine executable contains a dedicated icon, author and license info on Windows now. The icon has been designed by Ultimaker B.V.

*Use RapidJSON and ClipperLib from system libraries
Application updated to use verified copies of libraries, reducing maintenance time keeping them up to date (the operating system is now responsible), as well as reducing the amount of code shipped (as necessary code is already on the user’s system).

*Initial layer flow
New setting in the ‘material’ category where the initial layer flow can be adjusted.

*Initial travel move retraction - smartavionics
Retraction has been added to the initial travel move, reducing the chance of prime blobs getting dragged into parts before brim/skirts are printed.

*Unnecessary retractions in spiralize - smartavionics
Removes retractions on layer change in spiralize mode, improving model quality.

*Faster travel paths - smartavionics
Until now, the path order optimizer worked on the basis that the shortest possible route could be taken from any one point to another. When combing is used, any route may longer, due to the need to route around obstacles. Now, it can use the combed distances to give more consistent results.

*New plugins - Pheneeny
Three new plugins have been added to Ultimaker Cura: Scalable extra prime, Print temperature offset, and Enclosure fan.

*Pre-heat extruders - fieldOfView
This new feature allows to preheat the extruders in the printer monitor.

*Renamed TweakAtZ to ‘ChangeAtZ’
This script has been renamed to be more consistent with other scripts.

*Import XML material profile checks
XML material profile files are now checked before import in Ultimaker Cura to avoid potential issues. Contributed by fieldOfView.

*Bug fixes
- Slice engine crash default temperature 0. Fixed an issue where the slicing engine could crash when slicing with a material at 0°C.
- Network printer reconnect. Fixed an issue where the user could not connect to the printer after losing connection.
- Pause at height ‘redo layers’ broken. Fixed an issue where setting ‘pause at height redo layers’ to 1 or more would cause failed prints.
- Reset icon fix. Fixed an issue where manually reverting a default print profile value instead of using the reset button would cause the reset icon to remain.
- Infill density for all extruders. The infill density in the recommended mode now applies to all extruders instead of extruder 1.
- Polypropylene 0.25mm print profile. Fixed the maximum number of allowed extrusions for all 0.25mm Polypropylene profile prints.
- SolidWorks plugin. Replaced comtypes module with win32com to fix issues.
- Font rendering issues. Fixed font rendering issues on Max OSX.
- Slice engine avoids broken wall segments. Fixed an issue where narrow walls created broken line segments by testing for such situations and using slightly narrow lines in those cases.

*Third party printers

- FABtotum TPU profiles. Added third-party material profiles for TPU. Contributed by krios-fabteam.
- Dagoma profiles. Updated printer profiles contributed by dagoma3d.
- uBuild profile. Updated printer profiles contributed by uBuild-3D.
- Cartesio printer updates. Updated profiles contributed by maukcc.
- Printrbot Simple Maker's Kit 1405. Profiles contributed by timur-tabi.
- Added SeeMeCNC. Profiles contributed by pouncingiguana.
- Velleman Vertex. Updated printer and quality profiles contributed by velbn.
- gMax 1.5. Profiles contributed by gordo3di.

[3.2.1]
*Bug fixes
- Fixed issues where Cura crashes on startup and loading profiles
- Updated translations
- Fixed an issue where the text would not render properly

[3.2.0]
*Tree support
Experimental tree-like support structure that uses ‘branches’ to support prints. Branches ‘grow’ and multiply towards the model, with fewer contact points than alternative support methods. This results in better surface finishes for organic-shaped prints.

*Adaptive layers
Prints with a variable layer thickness which adapts to the angle of the model’s surfaces. The result is high-quality surface finishes with a marginally increased print time. This setting can be found under the experimental category.

*Faster startup
Printer definitions are now loaded when adding a printer, instead of loading all available printers on startup.

*Backface culling in layer view
Doubled frame rate by only rendering visible surfaces of the model in the layer view, instead of rendering the entire model. Good for lower spec GPUs as it is less resource-intensive.

*Multi build plate
Experimental feature that creates separate build plates with shared settings in a single session, eliminating the need to clear the build plate multiple times. Multiple build plates can be sliced and sent to a printer or printer group in Cura Connect. This feature must be enabled manually in the preferences ‘general’ tab.

*Improved mesh type selection
New button in the left toolbar to edit per model settings, giving the user more control over where to place support. Objects can be used as meshes, with a drop down list where ‘Print as support’, ‘Don't overlap support with other models’, ‘Modify settings for overlap with other models’, or ‘Modify settings for infill of other models’ can be specified. Contributed by fieldOfView.

*View optimization
Quick camera controls introduced in version 3.1 have been revised to create more accurate isometric, front, left, and right views.

*Updated sidebar to QtQuick 2.0
Application framework updated to increase speed, achieve a better width and style fit, and gives users dropdown menus that are styled to fit the enabled Ultimaker Cura theme, instead of the operating system’s theme.

*Hide sidebar
The sidebar can now be hidden/shown by selecting View > Expand/Collapse Sidebar, or with the hotkey CMD + E (Mac) or CTRL + E (PC and Linux).

*Disable ‘Send slice information’
A shortcut to disable ‘Send slice information’ has been added to the first launch to make it easier for privacy-conscious users to keep slice information private.

*Signed binaries (Windows)
For security-conscious users, the Windows installer and Windows binaries have been digitally signed to prevent “Unknown application” warnings and virus scanner false-positives.

*Start/end gcode script per extruder
Variables from both extruders in the start and end gcode snippets can now be accessed and edited, creating uniformity between profiles in different slicing environments. Contributed by fieldOfView.

*OctoPrint plugin added to plugin browser
This plugin enables printers managed with OctoPrint to print via Ultimaker Cura interface (version 3.2 or later).

*Bugfixes
- Fixed a bug where the mirror tool and center model options when used together would reset the model transformations
- Updated config file path to fix crashes caused by user config files that are located on remote drives
- Updated Arduino drivers to fix triggering errors during OTA updates in shared environments. This also fixes an issue when upgrading the firmware of the Ultimaker Original.
- Fixed an issue where arranging small models would fail, due to conflict with small model files combined with the “Ensure models are kept apart” option

[3.1.0]
*Profile added for 0.25 mm print core
This new print core gives extra fine line widths which gives prints extra definition and surface quality.

*Profile added for Breakaway material
New material profile for Breakaway material, a new dry post processing support material, which can be used for models with flat surface area overhangs.

*Layer view
The existing Layer View has been updated in order to see a live simulation of all the paths within a layer.

*Quick camera controls
New buttons have been added to the interface that can quickly reposition the camera view of the buildplate.

*Lock model on platform
The move tool has a new option to lock a selected model to the platform.

*Faster profile switching speed
Duplicating and removing a profile could take Ultimaker Cura quite some time, it now happens instantly.

*Faster printer selection
Removing a printer from the library is now instant. No more unresponsive screens.

*Faster processing speed
A 5 - 10 % speed increase when calculating normals, loading models, and slicing.

*Feedrate visualization
Feedrate visualization has been added to the Layer view. Using this gives the user an idea of the print speeds per model part, allowing for better control over prints.

*Jogging
It allows the printhead to be moved with on-screen controls. Contributed by fieldOfView.

*Large model loading
A new feature has been added which unloads the layer view when switching to solid mode, speeding Ultimaker Cura back up without losing your G-code/layer view information.

*Scripts folder
A scripts folder is now available in the Ultimaker Cura configuration folder. This folder can be loaded with post processing plugins scripts, which will automatically show in Ultimaker Cura. Contributed by fieldOfView.

*Optimized workflow for crash reporting
Crash reports are automatically generated and allow the user, in case of a crash, to easily send their report with a description to developers.

*Floating models enabled
In previous releases, models were dropped to the build plate when support was disabled. Models now float when the setting is enabled (even if creates an impossible-to-print situation). This can be used to stack separate models on top of each other.

*Slicing tolerance
A new setting that affects the intersect point to influence the dimensional accuracy for diagonal surfaces. The user can select the behaviour: ‘Inclusive’ makes gaps narrower, ‘Exclusive’ makes gaps wider, and ‘Middle’ is the fastest to process. This can be used to create better tolerances for printed screw holes. Contributed by BagelOrb.

*Optimized zig zag patterns
Zig zag patterns now print more consistently. Lines now have a 5 micron tolerance in which they are printed any way, resulting in longer connected lines. Contributed by smartavionics.

*Aligned z-seam inner wall moves
Inner wall travel moves are aligned with the z-seam. This reduces the number of travel moves and reduces the chance of more unwanted seams.

*Relative positioning of infill patterns
Infill patterns are now positioned relative to the center of loaded models and an offset can be applied to control the infill more precisely and adjust it to preference or strength. Contributed by smartavionics.

*Line resolution
Enables the user to specify the minimum allowed distance value between two points in G-code to create lower or higher resolution polygons.

*Custom mode changes
If profile settings have been modified in recommended mode under custom mode, a reset icon will appear to notify the user. Click the icon to show the changes that have been made, and revert back to the default profile settings.

*Bugfixes
- Fix for layer numbers being displayed incorrectly when switching between solid and layer mode
- Fix for Ultimaker Cura engine crashes on certain models
- Fix for Uninstalling previous versions of Cura on Windows platforms
- Fix for displaying visible settings
- Fix for importing legacy .ini files
- Prevent skipping user agreement dialog by pressing escape

[3.0.4]
*Bug fixes
- Fixed OpenGL issue that prevents Cura from starting.

*License agreement on the first startup has been added

[3.0.3]
*Bug fixes
- Add missing libraries for the MakePrintable plugin.

[3.0.0]
*Faster start-up
Start-up speed has been cut in half compared to the previous version.

*New color scheme
Color scheme has been updated to reflect Ultimaker Cura rebrand.

*Updated UX design
The Ultimaker Cura logo has moved from the bottom to the top of the interface. Print status icons have been updated and repositioned.

*Redesigned splash screen
A new splash screen on Ultimaker Cura startup has been added.

*Top navigation bar improvements
The width of tab functionality changes accordingly to the word space (multilingual).

*Print quality slider
A slider can now be used to control the quality profile in recommended mode.

*Infill slider
Model infill can now be changed using a slider in recommended mode.

*Changed layer view
Layer view icon, panel and slider have moved to top-right of interface.

*Rasterized build plate
The build plate now shows graduations of 10 mm and 1 mm for easy model positioning.

*Changed row of extruder buttons
Extruder tabs have become buttons and icons have been updated.

*Add an "Export to Cura" button in SOLIDWORKS
A macro can be added to your SOLIDWORKS installation that loads your model into Ultimaker Cura.

*Siemens NX macro
When a user updates models in Siemens NX and clicks the button, the updated models replace the models opened in Ultimaker Cura.

*Skin removal width
Remove thin strips of skin from a model to prevent print head zigzagging, in turn preventing vibrations.

*Skin expand distance
Cutting away skins on steep overhangs makes prints less sturdy. By expanding skins with the thickness of walls, features will be better supported. In addition, features such as towers on top of infill will be stronger.

*Extra skin wall count
Printing extra skin directly on top of infill can lead to gaps, curling and pillowing. This is reduced by printing a wall around the skin first, and also improves the printing speed.

*Minimum extrusion for skin
Will prevent filling small gaps that are probably filled already, resulting in less strings, better top details and faster prints.

*PVA retractions
PVA (switch) retraction length is increased, minimum travel distance for retraction is decreased and max count is slightly increased, this reduces stringing by a lot at the cost of slightly increased print time.

*Z seam options
Gives the user control over where to place the seam - hide it in convex corners or in easy to remove locations such as concave corners. Don’t let corner angles influence the seam position.

*Quarter cubic infill
Similar to tetrahedral (octet) infill, but half of the lines are shifted half of the period up. This pattern sacrifices some rigidity of octet infill for greater toughness.

*Cross infill
A fractal pattern infill that requires fewer retractions than other infill types. This is useful for flexible materials as it causes less material elongation. The internal structure given by this infill also assists flexible models having more resistance, while retaining ‘soft’ properties in all directions.

*Layer start negative position
Layer start X/Y values can be less than 0 when the machine centre is zero.

*PostProcessing stretch script
This new script performs "post stretch" algorithm to fix the problem of insufficient inner and outer diameters. Thanks to electrocbd for contributing.

*Ironing speed settings
Ironing speed settings have been moved to experimental category.

*Doodle3D plugin
Update Doodle3D plugin to connect with printers. Thanks to mith for contributing.

*Bug fixes
- Customized profiles are not sent when connecting to a printer
- Sync z-hop with layer changes, thanks to smartavionics for contributing
- Memory leaks on MacOS
- Printer name not loaded when project file is opened
- Doodle3D Wifi box was selected by default on non-UM3 printers

[2.7.0]
*Top surface skin
Specify print settings of the top-most layers separately in order to improve print duration and achieve higher quality top surfaces.

*Print thin walls
An experimental function that enables features to be printed up to two times smaller than the nozzle size.

*Ironing (a.k.a. Neosanding)
An experimental function that enables the heated nozzle to travel over printed top layers without extrusion to create a smooth finish. Made after an idea by Neotko.

*Gradual support infill
Supports will print faster and with less material while improving overhang quality.

*Support infill layer thickness
Users are able to configure “Support infill layer thickness” for thicker support layers.

*Relative Z seam
A function that positions the Z seam relative to the bounding box of the model, so that the seam stays at the same location no matter what the position of the object is.

*Prime tower purge
In order to prevent under extrusion when printing a prime tower, and to prevent a prime tower failing half way through a job, a feature has been added to wipe off oozed/purged material in the middle of a hollow prime tower before starting to print the next layer of it. The amount of material to purge can be specified in the “Prime Tower Purge Volume” setting.

*First layer line width
A multiplier setting for the line width of the first layer of a print. Multiplying line width gives fewer lines but with greater width, which improves build plate adhesion.

*Pause standby and resume temperature
Turn off the nozzle when printing with extended pauses to prevent burned filament and nozzle clogging. At the end of a pause, the nozzle will reach printing temperature before resuming a print.

*Extruder per feature
Assign specific print features (walls, infill, skin, etc.) to a specific nozzle. A possible application of this would be to print an outer shell of an object with a fine nozzle at a greater level of detail while using a larger second nozzle to print infill faster.

*Dark theme
A dark theme for Cura. Select this theme to reduce eyestrain when working in dark environments. Activate it by selecting “Preferences > Themes > Dark".

*Top navigation bar redesign
The top bar user interface been improved so that “Prepare” and “Print” have moved from the right side of the interface to the left side.

*New keyboard shortcuts
Models can now be manipulated on the build plate using hotkeys Q, A, Z, W, and tab keys. Q selects “move”, A selects “scale”, Z selects “rotate”, and W selects “mirror”. Use the tab key to navigate between settings.

*Plugin browser
Easily download and install plugins using an integrated plugin browser. Go to “Extensions > Plugin Browser > Browse plugins” to select it.

*Import SolidWorks files as STL
A new plugin that enables SolidWorks compatible .SLDPRT files to be imported directly into Cura, where they are automatically converted to .STL format. This plugin can be found in the plugin browser.

*Zoom towards mouse cursor position
Cura preferences now include an option to zoom towards the cursor position on screen.

*Increased scroll speed in setting lists
The scroll speed in the setting lists is now three times faster than previous versions.

*Extra tooltips
Extra tooltips have been added to clarify the machine settings.

*Polish now supported
Polish language support added. This can be selected in the preferences menu.

*Chinese now supported
Chinese language support added. This can be selected in the preferences menu.

*Bug fixes
- Cura project Mac extensions
- Crashes when adding printers
- Jerk fixes
- Z-hop over-extrusion
- Material diameter in machine settings

*3rd party printers
- Peopoly Moai
- DiscoEasy200
- Cartesio
- EasyArt Ares
- 3Dator
- Rigid3D
- Type A Series 1
- HelloBEEPrusa

[2.6.2]

*Bug fixes
- Fixed an issue with Cura crashing on older versions of MacOS.

[2.6.1]
*New profiles
The Polypropylene material is added and supported with the Ultimaker 3. Support for CPE+ and PC with 0.8mm nozzles is added as well.

[2.6.0]
*Cura versions
Cura 2.6 has local version folders, which means the new version won’t overwrite the existing configuration and profiles from older versions, but can create a new folder instead. You can now safely check out new beta versions and, if necessary, start up an older version without the danger of losing your profiles.

*Better support adhesion
We’ve added extra support settings to allow the creation of improved support profiles with better PVA/PLA adhesion. The Support Interface settings, such as speed and density, are now split up into Support Roof and Support Floor settings.

*Multi-extrusion support for custom FDM printers
Custom third-party printers and Ultimaker modifications now have multi-extrusion support. Thanks to Aldo Hoeben for this feature.

*Model auto-arrange
We’ve improved placing multiple models or multiplying the same ones, making it easier to arrange your build plate. If there’s not enough build plate space or the model is placed beyond the build plate, you can rectify this by selecting ‘Arrange all models’ in the context menu or by pressing Command+R (MacOS) or Ctrl+R (Windows and Linux). Cura 2.6 will then find a better solution for model positioning.

*Gradual infill
You can now find the Gradual Infill button in Recommended mode. This setting makes the infill concentrated near the top of the model – so that we can save time and material for the lower parts of the model. This functionality is especially useful when printing with flexible materials.

*Support meshes
It’s now possible to load an extra model that will be used as a support structure.

*Mold
This is a bit of an experimental improvement. Users can use it to print a mold from a 3D model, which can be cast afterwards with the material that you would like your model to have.

*Towers for tiny overhangs
We’ve added a new support option allowing users to achieve more reliable results by creating towers to support even the smallest overhangs.

*Cutting meshes
Easily transform any model into a dual-extrusion print by applying a pattern for the second extruder. All areas of the original model, which also fall inside the pattern model, will be printed by the extruder selected for the pattern.

*Extruder per model selection via the context menu or extruder buttons
You can now select the necessary extruder in the right-click menu or extruder buttons. This is a quicker and more user-friendly process. The material color for each extruder will also be represented in the extruder icons.

*Custom toggle
We have made the interface a little bit cleaner and more user-friendly for switching from Recommended to Custom mode.

*Plugin installer
It used to be fairly tricky to install new plugins. We have now added a button to select and install new plugins with ease – you will find it in Preferences.

*Project-based menu
It’s a lot simpler to save and open files, and Cura will know if it’s a project, model, or gcode.

*Theme picker
If you have a custom theme, you can now apply it more easily in the preferences screen.

*Time estimates per feature
You can hover over the print time estimate in the lower right corner to see how the printing time is divided over the printing features (walls, infill, etc.). Thanks to 14bitVoid for this feature.

*Invert the direction of camera zoom
We’ve added an option to invert mouse direction for a better user experience.

*Olsson block upgrade
Ultimaker 2 users can now specify if they have the Olsson block installed on their machine. Thanks to Aldo Hoeben for this feature.

*OctoPrint plugin
Cura 2.6 allows users to send prints to OctoPrint. Thanks to Aldo Hoeben for this feature.

*Bug fixes
- Post Processing plugin
- Font rendering
- Progress bar
- Support Bottom Distance issues

*3rd party printers
- MAKEIT
- Alya
- Peopoly Moai
- Rigid3D Zero
- 3D maker

[2.5.0]
*Improved speed
We’ve made changing printers, profiles, materials, and print cores even faster. 3MF processing is also much faster now. Opening a 3MF file now takes one tenth of the time.

*Speedup engine – Multithreading
Cura can process multiple operations at the same time during slicing. Supported by Windows and Linux operating systems only.

*Preheat the build plate (with a connected printer)
Users can now set the Ultimaker 3 to preheat the build plate, which reduces the downtime, allowing to manually speed up the printing workflow.

*Better layout for 3D layer view options
An improved layer view has been implemented for computers that support OpenGL 4.1. For OpenGL 2.0 to 4.0, we will automatically switch to the old layer view.

*Disable automatic slicing
An option to disable auto-slicing has been added for the better user experience.

*Auto-scale off by default
This change speaks for itself.

*Print cost calculation
The latest version of Cura now contains code to help users calculate the cost of their prints. To do so, users need to enter a cost per spool and an amount of materials per spool. It is also possible to set the cost per material and gain better control of the expenses. Thanks to our community member Aldo Hoeben for adding this feature.

*G-code reader
The g-code reader has been reintroduced, which means users can load g-code from file and display it in layer view. Users can also print saved g-code files with Cura, share and re-use them, as well as preview the printed object via the g-code viewer. Thanks to AlephObjects for this feature.

*Discard or Keep Changes popup
We’ve changed the popup that appears when a user changes a printing profile after setting custom printing settings. It is now more informative and helpful.

*Bug fixes
- Window overflow: On some configurations (OS and screen dependant), an overflow on the General (Preferences) panel and the credits list on the About window occurred. This is now fixed.
- “Center camera when the item is selected”: This is now set to ‘off’ by default.
- Removal of file extension: When users save a file or project (without changing the file type), no file extension is added to the name. It’s only when users change to another file type that the extension is added.
- Ultimaker 3 Extended connectivity. Selecting Ultimaker 3 Extended in Cura let you connect and print with Ultimaker 3, without any warning. This now has been fixed.
- Different Y / Z colors: Y and Z colors in the tool menu are now similar to the colors on the build plate.
- No collision areas: No collision areas used to be generated for some models when "keep models apart" was activated. This is now fixed.
- Perimeter gaps: Perimeter gaps are not filled often enough; we’ve now amended this.
- File location after restart: The old version of Cura didn’t remember the last opened file location after it’s been restarted. Now it has been fixed.
- Project name: The project name changes after the project is opened. This now has been fixed.
- Slicing when error value is given (print core 2): When a support is printed with the Extruder 2 (PVA), some support settings will trigger a slice when an error value is given. We’ve now sorted this out.
- Support Towers: Support Towers can now be disabled.
- Support bottoms: When putting one object on top of another with some space in between, and selecting support with support bottom interface, no support bottom is printed. This has now been resolved.
- Summary box size: We’ve enlarged the summary box when saving the project.
- Cubic subdivision infill: In the past, the cubic subdivision infill sometimes didn’t produce the infill (WIN) – this has now been addressed.
- Spiralize outer contour and fill small gaps: When combining Fill Gaps Between Walls with Spiralize Outer Contour, the model gets a massive infill.
- Experimental post-processing plugin: Since the TweakAtZ post-processing plugin is not officially supported, we added the  ‘Experimental’ tag.

*3rd party printers (bug fixes)
- Folgertech printer definition has been added.
- Hello BEE Prusa printer definition has been added.
- Velleman Vertex K8400 printer definitions have been added for both single-extrusion and dual-extrusion versions.
- Material profiles for Cartesio printers have been updated.

[2.4.0]
*Project saving & opening
You can now save your build plate configuration - with all your active machine’s meshes and settings. When you reopen the project file, you’ll find that the build plate configuration and all settings will be exactly as you last left them when you saved the project.

*Setting search
You can now search the custom settings directly from the side panel, which means you can easily locate the setting you need to tweak. Thanks to community member Aldo Hoeben & LulzBot for this feature.

*Editing start g-code and end g-code
Aldo Hoeben also added this feature, enabling you to alter both start and end code g-code settings for single extrusion machines.

*Multiply object function
By right-clicking on an object, you can multiply it by a variable amount, rather than duplicating multiple times. Thanks again to Aldo Hoeben for this feature.

*Ultimaker 3 single extrusion prints
Dual extrusion printers now allow for single extrusion prints in a larger printable area.

*Streaming printer monitor view
Ultimaker 3’s camera views no longer only show snapshots. They now show a live stream.

*Explain why slicing is disabled
When slicing is blocked by settings with error values, a message now appears, clearly indicating which settings need to be changed.

*Ultimaker 3 print profiles
The initial and final printing temperatures reduce the amount of oozing during PLA-PLA, PLA-PVA and Nylon-PVA prints. This means printing a prime tower is now optional (except for CPE and ABS at the moment). The new Ultimaker 3 printing profiles ensure increased reliability and shorter print time.

*Initial Layer Printing Temperature
Initial and final printing temperature settings have been tuned for higher quality results. For all materials the initial print temperature is 5 degrees above the default value.

*Printing temperature of the materials
The printing temperature of the materials in the material profiles is now the same as the printing temperature for the Fine profile.

*Improved PLA-PVA layer adhesion
The PVA jerk and acceleration have been optimized to improve the layer adhesion between PVA and PLA.

*Default build plate adhesion type for Nylon
The default build plate adhesion type for Nylon prints has been changed from raft to brim.

*Support Interface Thickness
The Support Roof Thickness is now 0.8 mm and PVA support infill has been slightly decreased to lower the printing time.

*Ultimaker 2+ PC prints
In the polycarbonate profiles, the raft settings for the 0.25 mm and 0.4 mm nozzles are tweaked for less warping.

*Hollow prime tower
Print the prime tower hollow to minimize material use while maintaining stability. Wiping the oozed material on the prime tower is now done from the inside, which means the excess material is contained within the prime tower.

*Precooling and prewarming
Printing now starts at a lower temperature, before increasing swiftly to the normal printing temperature. Cooling also starts earlier than the last extrusion (with that print core). This minimizes the material’s heat absorption, which decreases the amount of degradation of the PVA material. This reduces the risk of clogging your nozzles.

*Remove Mesh Intersection
You are now able to turn off resolving of overlapping meshes. Models can now overlap, so you can perform build plate color mixing, by placing meshes over one another and lowering their flow.

*Alternate Mesh Removal
For areas where two models overlap, let each layer of the overlapping volume alternate (depending on which object the overlapping area of that layer belongs to). This improves the bonding between dual color models and allows for more controlled build plate color mixing.

*Hollow Object
Remove the infill from a mesh and treat internal cavities as overhangs, so as to create support in the model’s interior. This experimental setting greatly reduces the amount of material needed on the inside of the print.

*Fill Gaps Between Walls
Fill up small gaps between consecutive walls, making thin pieces in your model dense, rather than hollow. This feature makes the thin pieces stronger.

*Cubic subdivision infill
This experimental new infill pattern is similar to cubic infill, but generates bigger cubes farther inside the mesh. This greatly reduces print times and material use, while maintaining structural integrity. Thanks to community members Martin Boerwinckle and Nicholas Seward for this feature.

*Concentric 3D infill
This new infill pattern is similar to concentric infill, but touches the shell every X layers, creating better support for the top layers.

* Printing Temperature Initial Layer
Nozzle temperature to be used during the first layer.

*Build Plate Temperature Initial Layer
Bed temperature to be used during the first layer.

*Initial Fan Speed
Fan speed to be used during the first layer.

*Retract at Layer Change
Retract each time the printer progresses to the next layer.

*Outer Wall Wipe Distance
Wipe the nozzle after printing the outer wall.

*Set X-Y coordinate of z-seam
Select where to place the Z seam.

*Start Layers with the Same Part
Start each layer with the part closest to a given location.

*Turn off nozzle after last use
Turn off the nozzle after its last use, while other nozzles are still in use.

*Option for no build plate adhesion
Select not to print any build plate adhesion helper parts.

*Anti-overhang and support meshes
Use a mesh to specify a volume within which to classify nothing as overhang for support or specify a volume within which to print support.

*Delta printer support
This release adds support for printers with elliptic buildplates. This feature has not been extensively tested so please let us know if it works or get involved in improving it.

*AppImage for Linux
The Linux distribution is now in AppImage format, which makes Cura easier to install.

*bugfixes
The user is now notified when a new version of Cura is available.
When searching in the setting visibility preferences, the category for each setting is always displayed.
3MF files are now saved and loaded correctly.
Dragging a profile onto Cura now loads it automatically.
You can now view which print cores and materials are currently in your Ultimaker 3, via the machine manager.
You can now add the heated bed upgrade etc. from the machine manager.
Print core and material is now arranged under extruder tabs.
Cura now remembers all printers and profiles when you open just after closing it.
You can now duplicate the standard profiles.
Layer view now doesn’t use as much RAM.
It’s now quicker to change the value of the Support Enable setting.
Changing a setting updates all dependent settings more quickly.
Having errors in your setting values now always blocks slicing.
Selecting a model with any active tool no longer causes a reslice.
The prime poop now introduces a separate area where you cannot print.
Support Extruder setting is now near the support settings.
Build Plate Adhesion Extruder setting is now near the build plate adhesion settings.
Z hop settings have been moved to the Travel category.
Inactive nozzle wiping on the prime tower is re-enabled.
There are no more unnecessary retractions in support.
Each layer now has less extruder switches than the machine has extruders.
Concentric infill doesn’t generate the first infill perimeter next to the walls.
Extruder priming now always happens on the first layer.
Raising the build plate of the Ultimaker 2 now has the proper speed again.
Changing material while the Ultimaker 2 is paused works again.

[2.3.1]
*Layer Height in Profile Selection
Added the layer height to the profile selection menu.

*Bug fixes
Fixed the option to import g-code from related machines as a profile
Fixed a bug where editing material settings has no effect on 3D prints
Fixed an issue with automatic profile importing on Cura 2.1 on Mac OSX
Fixed an inheritance issue for dual extrusion
Fixed an issue with "i" symbol updates
Fixed a freeze that can occur while printing via Wi-Fi

[2.3.0]
*Multi Extrusion Support
Machines with multiple extruders are now supported. Ultimaker 3 printers and Ultimaker Original printers with dual extrusion upgrade kit are currently supported.

*Network Printing for Ultimaker 3
Sending a print to an Ultimaker 3 remotely via the network is now possible. Requires Wi-Fi or LAN to connect to the printer.

*Print Monitoring for Ultimaker 3
You can monitor your print on an Ultimaker 3 with a live camera feed. Requires Wi-Fi or LAN to connect to the printer.

*Material and Print Core Synchronization
Connecting to an Ultimaker 3 now gives you the option to synchronize the materials in Cura with what is loaded in the printer.

*Speed improvements
The first thing you will notice is the speed. STL loading is now 10 to 20 times faster, layer view is significantly faster and slicing speed is slightly improved.

*Improved Position Tool
Place objects precisely where you want them by manually entering the values for the position.

*Custom Machine Support
It’s now much easier to use Cura with custom machines. You can edit the machine settings when you load a new custom machine.

*Improved Grouping
It's now possible to transform objects that are already grouped.
Select an individual item in a group or merged object and edit as usual. Just Ctrl + Click and edit away.

*Enhanced Profile Management
Profile management is improved. You can now easily see and track changes made to your profiles.

*Improved Setting Visibility
Make multiple settings visible at the same time with a checkbox. The Visibility Overview setting indicates why a setting is not shown in the sidebar even if it is enabled.

*Improved time estimation
Time estimations are more accurate. Based on our test time estimations should be within 5% accuracy for Ultimaker printers.

*Optional G-code Machine Prefix
Disable the g-code prefix in Preferences. No more UM2_ on your printer display!

*Print Weight Estimates
Cura now estimates print weight as well as length.

*Automatic Import Configuration
Configurations from older installations of Cura 2.1 are automatically imported into the newest installation.

*Slicing features
*Infill Types
Two new infill types are now introduced: Tetrahedral and Cubic. They change along with the Z-axis for more uniform strength in all directions. There are now seven infill types to choose from.

*Gradual Infill
Gradual infill lets users adjust infill density, based on the distance from the top layers. This offers faster printing and reduced material requirements, whilst maintaining surface quality.

*Set Acceleration and Jerk by Feature
You can now set Jerk and Acceleration by feature-type (infill, walls, top/bottom, etc), for more precision.

*Outer Wall Offset
If your outer wall line width is smaller than your nozzle size, move the nozzle a bit inward when printing the outer wall, to improve surface quality.

*Enhanced Combing
The “No Skin” option allows you to comb over infill only to avoid scars on top surfaces.

*Z Hop
Can’t avoid previously printed parts by horizontal moves? The Z Hop Only Over Printed Parts gives you the ability to Z Hop to avoid collisions for better surface quality.

*Skin and Wall Overlap
The Skin Overlap setting allows you to overlap the skin lines with the walls for better adhesion.

*Adjust Initial Layer Travel Speed
Set the travel speed of the initial layer(s) to reduce risk of extruder pulling the print from the bed.

*Support Interface
It is now possible to print a support bottom as well as a support roof. Support bottoms are placed where the support rests on the model. Printing the support interface with PVA leads to improved surface quality.

*Bug fixes
Deleting grouped objects
Duplicating groups
Bridging
Drag and drop (first Windows run)
Unretraction speeds
Bottom layer in Spiralize mode
Overlap Compensation
Raft retractions
Retractions now occur after each object printed in one-at-a-time mode
Rafts are no longer printed outside of build area
Spiralize no longer limited to the first printed segment only
Line distance is now the actual line distance
Enabling raft doesn’t influence at which height the model is sliced any more
Brim is now always printed just once
Support roofs now only occur just below overhang

*Minor changes
Message display time increased to 30 seconds
Notification if you try to save to a locked SD card
Engine log now included in the application log
Undo and Redo now function with multiple operations
The last used folder is now remembered rather than defaulting to home folder
Import X3D files
Made it possible to add multiple Per Model Settings at once
Bed Level and Checkup procedures for UMO+ can be performed without re-adding machine
Combing applied in more cases and results in better paths
Infill thickness now supports Grid infill also for even multiples of the layer height
Support is no longer removed by unprintable thin parts of the model
Support generated on each appropriate layer
Support no longer goes outside overhang areas
Support no longer removes brim around the object
Brim is now also generated under the support
Draft and Ooze shield get their own brim or raft
Settings shared between skirt and brim now also activate when brim is selected
Compensate overlapping wall parts now also works for inner walls
Bed lowering speed can be adjusted for each layer

[2.1.3]

*Material Profiles
New material profiles for CPE+, PC, Nylon and TPU for the Ultimaker 2+ family.

[2.1.2]

Cura has been completely reengineered from the ground up for an even more seamless integration between hardware, software and materials. Together with its intuitive new user interface, it’s now also ready for any future developments. For the beginner Cura makes 3D printing incredibly easy, and for more advanced users, there are over 200 customizable settings.

*Select Multiple Objects
You now have the freedom to select and manipulate multiple objects at the same time.

*Grouping
You can now group objects together to make it easier to manipulate multiple objects.

*Undo/Redo
You can now undo and redo your actions, like moving an object or scaling.

*Setting Profiles
The new GUI allows custom profiles to load easily and intuitively, directly from Cura.

*3MF File Loading Support
We’re happy to report we now support loading 3MF files. This is a new file format similar to AMF, but freely available.

*Intuitive Cut-Off Object Bottom
We’ve added a feature that allows you to move objects below the build plate. You can either correct a model with a rough bottom, or print only a part of an object. Please note that the implementation differs greatly from the old one when it was just a setting.

*64-bit Windows Builds
An optimized 64-bit Windows Cura version is now available. This allows you to load larger model files.

*Automatic calculations
Cura allows you to set a number of lines/layers instead of millimeters. The engine automatically calculates the right settings.

*Per-Object Settings
Per-object settings allow you to override individual profile settings per object.

*Engine Features

*Line Width
Line width settings added per feature: Global, Walls, Top/Bottom, Infill, Skirt, Support.

*Pattern Settings
Pattern settings improved per feature: Top/Bottom, Infill, Support.

*Shell

*Alternate Skin Rotation
Helps to combat the pillowing problem on top layers.

*Alternate Extra Wall
For better infill adhesion.

*Horizontal Expansion
Allows to compensate model x,y-size to get a 1:1 result.

*Travel

*Avoid Printed Parts
When moving to the next part to print, avoid collisions between the nozzle and other parts which are already printed.

*Support

*Stair Step Height
Sets the balance between sturdy and hard to remove support. By setting steps of the stair-like bottom of the support resting on the model.

*ZigZag
A new, infill type that’s easily breakable, introduced specially for support.

*Support Roofs
A new sub-feature to reduce scars the support leaves on overhangs.

*Support Towers
Specialized support for tiny overhang areas.

*Special Modes

*Surface Mode
This mode will print the surface of the mesh instead of the enclosed volume. This used to be called ‘Only follow mesh surface’. In addition to the ‘surface mode’ and ‘normal’, a ‘both’ mode has now been added. This ensures all closed volumes are printed as normal and all loose geometry as single walls.

*Experimental Features

*Conical Support
An experimental filament, cost-reduction feature, for support.

*Draft Shield
Prints a protective wall at a set distance around the object that prevents air from hitting the print, reducing warping.

*Fuzzy Skin
Prints the outer walls with a jittering motion to give your object a diffuse finish.

*Wire Printing
The object is printed with a mid-air / net-like structure, following the mesh surface. The build plate will move up and down during diagonal segments. Though not visible in layer view, you can view the result in other software, such as Repetier Host or http://chilipeppr.com/tinyg.


[15.06 Beta]

Cura 15.06 is a new release built from the ground up on a completely new
framework called Uranium. This framework has been designed to make it easier to
extend Cura with additional functionality as well as provide a cleaner UI.

[15.05.95]

* Fixed: Selection ghost remains visible after deleting an object
* Fixed: Window does not show up immediately after starting application on OSX
* Fixed: Added display of rotation angle during rotation
* Fixed: Object changes position while rotating/scaling
* Fixed: Loading improvements in the layer view
* Fixed: Added application icons
* Fixed: Improved feedback when loading models
* Fixed: Eject device on MacOSX now provides proper feedback
* Fixed: Make it possible to show retraction settings for UM2
* Fixed: Opening the machine preferences page will switch to the first available machine
* Fixed: Improved tool handle hit area size
* Fixed: Render lines with a thickness based on screen DPI

[15.05.94]

* Added Russian translations
* Fixed: Infill not displayed in layer view
* Fixed: Cannot select/scale/rotate when first activating the tool and then trying to select a model.
* Fixed: Improved font rendering on Windows
* Fixed: Help > Show Documentation crashes Cura on Windows
* Fixed: "There is no disk in the drive" repeating messages on Windows
* Fixed: Retraction settings not visible for Ultimaker2
* Fixed: Display rotation angle when rotating an object
* Fixed: Time/Quality slider values are properly rounded
* Fixed: Improved clarity of buttons and text
* Fixed: No indication that anything is happening when loading a model
* Fixed: Eject device now works on Windows

[15.05.93]

* Fixed: No shortcuts for moving up/down layers in layer view.
* Fixed: Last view layers could not be scrolled through in layer view.
* Fixed: Files provided on command line would not actually show up on the build
  platform.
* Fixed: Render a ghost of the selection in Layer view to make the actual object
  position clear.
* Fixed: Showing a menu would clear the selection.
* Fixed: Size and scaling factor display for scale tool.
* Fixed: Missing background for additional tool controls.
* Fixed: Loading message times out when loading large files.
* Fixed: Show recent files in the file menu.
* Fixed: Windows installer will now install MSVC 2010 redistributable, to
  prevent issues with missing DLL's.
* Fixed: Collapsed/expanded state of setting categories not stored.

[15.05.91]

* There is now a working MacOSX version. Currently it supports OSX 10.7 and
  higher.
* Fixed: Need to deselect before selecting a different object.
* Fixed: Object can be moved on Z axis.
* Fixed: Error values should be considered invalid values and will not trigger a
  slice.
* Fixed: Text fields used a locale-aware validator while the underlying code did
  not.
* Fixed: Text fields will trigger a slice on text change, not only after focus
  change/enter press.
* Fixed: Rotate Tool snaps to incorrect value.
* Fixed: Object Collision would only moved objects to the right.
* Fixed: Object Collision would move the selected object when it should not.
* Fixed: Camera panning now works correctly instead of doing nothing.
* Fixed: Camera would flip around center point at maximum rotation.
* Fixed: Build platform grid blocked view from below objects.
* Fixed: Viewport on MacOSX with high-DPI screens was only taking 1/4th of the
window

[15.05.90]

* Fixed: Additional UI elements for tools and views not loading.
* Fixed: Double click needed to change setting dialog page.
* Fixed: Context menu entries (reload, center object, etc.) not working.
* Fixed: "Open With" or passing files from command line not working.
* Fixed: "Reload All" would not reload files.

In addition, a lot of work has gone into getting a usable Mac OSX version.

New Features
------------

* Plugin based system
  The Uranium framework provides us with a plugin-based system
  that provides additional flexibility when extending Cura. Think
  of new views, tools, file formats, etc. This is probably the
  biggest new feature.
* Improved UI
  The UI has received a complete overhaul.
* Time-Quality Slider
  The 4 static quick print profiles have been replaced with
  a slider that should make it easier to find the right spot
  between print time and print quality.
* More Settings
  The Advanced mode is now configurable and can show many
  additional settings that were previously not available, while at
  the same time not overwhelming new users with too many settings.
  Custom set of visible settings can be created by the user.
* Support for high-DPI screens
  The refreshed UI has been designed with high-DPI screens in
  mind which should improve the experience of Cura on such
  devices.
* Improved language support
  (Not yet available for the Beta release.)
* Improved support structure generation
  The new version of the CuraEngine now features improved
  support generation algorithms and additional options for support
  structure generation.
* Experimental Feature: Wire Printing
  Wire Printing has been added as an experimental new feature. It
  will print objects as a structure of lines. It can be enabled by
  from Advanced Mode -> Fixes -> Wire Printing.
* Undo/Redo
  It is now possible to undo and redo most scene operations, like
  moving or rotating objects.

Features from earlier versions not (yet) in this release
--------------------------------------------------------

* The All-at-once/One-at-a-time toggle is not available.
  We are working on an improved implementation of this mechanism
  but it will not be available for this release.
* No dual extrusion features are available yet.
  We are working on a completely new workflow for this but this
  needs additional time.
* “Lay Flat” has been removed.
  The existing implementation was unfortunately not salvageable.
  We will be looking into an improved implementation for this
  feature.
* "Split Object Into Parts" has been removed.
  Due to the same reason as Lay Flat.
* Support for AMF and DAE file formats has been removed.
  Both of these will be implemented as plugins in the future.
* Support for directly loading a GCode file is not yet available.
  This will be implemented as a plugin in the future.
* Support for PNG, JPG and other image formats has been removed.
  These can be supported by a plugin with an improved UI.
* Support for loading Minecraft levels has been removed.
  This can be implemented as a plugin.
* Windows XP support has been dropped.
  Microsoft is no longer supporting xp, so they no longer back
  port certain features that we require.
* X-Ray view is missing.
  Will be implemented as a (you might have guessed it) plugin.
* Fixes: Follow Mesh Surface
  Has been removed from the engine, the same result can be
  achieved using no infill or top/bottom layers.

Known Issues
------------
* Some OBJ files are rendered as black objects due to missing
  normals.
* Disabling plugins does not work correctly yet.
* Unicorn occasionally still requires feeding. Do not feed it
  after midnight.<|MERGE_RESOLUTION|>--- conflicted
+++ resolved
@@ -1,9 +1,3 @@
-<<<<<<< HEAD
-[3.4.2]
-*BlackBelt changes
-- Fixed underextrusion when setting flow
-- Fixed an issue in Layer View when using Print as Support
-=======
 [3.5.0]
 *Monitor page
 The monitor page of Ultimaker Cura has been remodeled for better consistency with the Cura Connect ‘Print jobs’ interface. This means less switching between interfaces, and more control from within Ultimaker Cura.
@@ -100,7 +94,11 @@
 - Wanhao Duplicator
 - Deltacomb (update)
 - Dacoma (update)
->>>>>>> 725ea847
+
+[3.4.2]
+*BlackBelt changes
+- Fixed underextrusion when setting flow
+- Fixed an issue in Layer View when using Print as Support
 
 [3.4.1]
 *BlackBelt changes
