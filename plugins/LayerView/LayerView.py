--- conflicted
+++ resolved
@@ -9,13 +9,10 @@
 from UM.Signal import Signal
 from UM.Scene.Selection import Selection
 from UM.Math.Color import Color
-<<<<<<< HEAD
-=======
 from UM.Mesh.MeshData import MeshData
 
 from cura.ConvexHullNode import ConvexHullNode
 
->>>>>>> 995b76fa
 from . import LayerViewProxy
 
 ## View used to display g-code paths.
