--- conflicted
+++ resolved
@@ -32,40 +32,7 @@
     def __init__(self):
         super().__init__()
         self._proxy = LayerViewProxy.LayerViewProxy()
-<<<<<<< HEAD
-        self._controller.getScene().getRoot().childrenChanged.connect(self._onSceneChanged)
-        self._max_layers = 0
-        self._current_layer_num = 0
-        self._current_layer_mesh = None
-        self._current_layer_jumps = None
-        self._top_layers_job = None
-        self._activity = False
-        self._old_max_layers = 0
         self._global_container_stack = None
-
-        Preferences.getInstance().addPreference("view/top_layer_count", 5)
-        Preferences.getInstance().addPreference("view/only_show_top_layers", False)
-        Preferences.getInstance().preferenceChanged.connect(self._onPreferencesChanged)
-
-        self._solid_layers = int(Preferences.getInstance().getValue("view/top_layer_count"))
-        self._only_show_top_layers = bool(Preferences.getInstance().getValue("view/only_show_top_layers"))
-        self._busy = False
-
-        self._wireprint_warning_message = Message(catalog.i18nc("@info:status", "Cura does not accurately display layers when Wire Printing is enabled"))
-
-    def getActivity(self):
-        return self._activity
-
-    def getCurrentLayer(self):
-        return self._current_layer_num
-
-    def _onSceneChanged(self, node):
-        self.calculateMaxLayers()
-
-    def getMaxLayers(self):
-        return self._max_layers
-=======
->>>>>>> 0794f9f3
 
         self._ghost_shader = None
         self._layer_pass = None
@@ -74,14 +41,19 @@
         self._layerview_composite_shader = None
         self._old_composite_shader = None
 
+
+        self._wireprint_warning_message = Message(catalog.i18nc("@info:status", "Cura does not accurately display layers when Wire Printing is enabled"))
+
     def getLayerPass(self):
         if not self._layer_pass:
             # Currently the RenderPass constructor requires a size > 0
             # This should be fixed in RenderPass's constructor.
             self._layer_pass = LayerPass.LayerPass(1, 1)
             self.getRenderer().addRenderPass(self._layer_pass)
+        return self._layer_pass
 
-        return self._layer_pass
+    def getActivity(self):
+        return self._activity
 
     ##  Hackish way to ensure the proxy is already created, which ensures that the layerview.qml is already created
     #   as this caused some issues.
@@ -121,15 +93,32 @@
                 return True
 
         if event.type == Event.ViewActivateEvent:
-<<<<<<< HEAD
             Application.getInstance().globalContainerStackChanged.connect(self._onGlobalStackChanged)
             self._onGlobalStackChanged()
+
+        if event.type == Event.ViewActivateEvent:
+            # Make sure the LayerPass is created
+            self.getLayerPass()
+
+            if not self._layerview_composite_shader:
+                self._layerview_composite_shader = OpenGL.getInstance().createShaderProgram(os.path.join(PluginRegistry.getInstance().getPluginPath("LayerView"), "layerview_composite.shader"))
+
+            if not self._composite_pass:
+                self._composite_pass = self.getRenderer().getRenderPass("composite")
+
+            self._old_layer_bindings = self._composite_pass.getLayerBindings()[:] # make a copy so we can restore to it later
+            self._composite_pass.getLayerBindings().append("layerview")
+            self._old_composite_shader = self._composite_pass.getCompositeShader()
+            self._composite_pass.setCompositeShader(self._layerview_composite_shader)
 
         elif event.type == Event.ViewDeactivateEvent:
             self._wireprint_warning_message.hide()
             Application.getInstance().globalContainerStackChanged.disconnect(self._onGlobalStackChanged)
             if self._global_container_stack:
                 self._global_container_stack.propertyChanged.disconnect(self._onPropertyChanged)
+
+            self._composite_pass.setLayerBindings(self._old_layer_bindings)
+            self._composite_pass.setCompositeShader(self._old_composite_shader)
 
     def _onGlobalStackChanged(self):
         if self._global_container_stack:
@@ -146,104 +135,4 @@
             if self._global_container_stack.getProperty("wireframe_enabled", "value"):
                 self._wireprint_warning_message.show()
             else:
-                self._wireprint_warning_message.hide()
-
-    def _startUpdateTopLayers(self):
-        if self._top_layers_job:
-            self._top_layers_job.finished.disconnect(self._updateCurrentLayerMesh)
-            self._top_layers_job.cancel()
-
-        self.setBusy(True)
-
-        self._top_layers_job = _CreateTopLayersJob(self._controller.getScene(), self._current_layer_num, self._solid_layers)
-        self._top_layers_job.finished.connect(self._updateCurrentLayerMesh)
-        self._top_layers_job.start()
-
-    def _updateCurrentLayerMesh(self, job):
-        self.setBusy(False)
-
-        if not job.getResult():
-            return
-        self.resetLayerData()  # Reset the layer data only when job is done. Doing it now prevents "blinking" data.
-        self._current_layer_mesh = job.getResult().get("layers")
-        self._current_layer_jumps = job.getResult().get("jumps")
-        self._controller.getScene().sceneChanged.emit(self._controller.getScene().getRoot())
-
-        self._top_layers_job = None
-
-    def _onPreferencesChanged(self, preference):
-        if preference != "view/top_layer_count" and preference != "view/only_show_top_layers":
-            return
-
-        self._solid_layers = int(Preferences.getInstance().getValue("view/top_layer_count"))
-        self._only_show_top_layers = bool(Preferences.getInstance().getValue("view/only_show_top_layers"))
-
-        self._startUpdateTopLayers()
-
-
-class _CreateTopLayersJob(Job):
-    def __init__(self, scene, layer_number, solid_layers):
-        super().__init__()
-
-        self._scene = scene
-        self._layer_number = layer_number
-        self._solid_layers = solid_layers
-        self._cancel = False
-
-    def run(self):
-        layer_data = None
-        for node in DepthFirstIterator(self._scene.getRoot()):
-            layer_data = node.callDecoration("getLayerData")
-            if layer_data:
-                break
-
-        if self._cancel or not layer_data:
-            return
-
-        layer_mesh = MeshBuilder()
-        for i in range(self._solid_layers):
-            layer_number = self._layer_number - i
-            if layer_number < 0:
-                continue
-
-            try:
-                layer = layer_data.getLayer(layer_number).createMesh()
-            except Exception:
-                Logger.logException("w", "An exception occurred while creating layer mesh.")
-                return
-
-            if not layer or layer.getVertices() is None:
-                continue
-
-            layer_mesh.addIndices(layer_mesh.getVertexCount() + layer.getIndices())
-            layer_mesh.addVertices(layer.getVertices())
-
-            # Scale layer color by a brightness factor based on the current layer number
-            # This will result in a range of 0.5 - 1.0 to multiply colors by.
-            brightness = numpy.ones((1, 4), dtype=numpy.float32) * (2.0 - (i / self._solid_layers)) / 2.0
-            brightness[0, 3] = 1.0
-            layer_mesh.addColors(layer.getColors() * brightness)
-
-            if self._cancel:
-                return
-
-            Job.yieldThread()
-=======
-            # Make sure the LayerPass is created
-            self.getLayerPass()
->>>>>>> 0794f9f3
-
-            if not self._layerview_composite_shader:
-                self._layerview_composite_shader = OpenGL.getInstance().createShaderProgram(os.path.join(PluginRegistry.getInstance().getPluginPath("LayerView"), "layerview_composite.shader"))
-
-            if not self._composite_pass:
-                self._composite_pass = self.getRenderer().getRenderPass("composite")
-
-            self._old_layer_bindings = self._composite_pass.getLayerBindings()[:] # make a copy so we can restore to it later
-            self._composite_pass.getLayerBindings().append("layerview")
-            self._old_composite_shader = self._composite_pass.getCompositeShader()
-            self._composite_pass.setCompositeShader(self._layerview_composite_shader)
-
-        if event.type == Event.ViewDeactivateEvent:
-            self._composite_pass.setLayerBindings(self._old_layer_bindings)
-            self._composite_pass.setCompositeShader(self._old_composite_shader)+                self._wireprint_warning_message.hide()