# Copyright (c) 2016 Ultimaker B.V.
# Cura is released under the terms of the AGPLv3 or higher.

from PyQt5.QtCore import Qt

import cura.ExtruderManager
import UM.Qt.ListModel

##  Model that holds extruders.
#
#   This model is designed for use by any list of extruders, but specifically
#   intended for drop-down lists of the current machine's extruders in place of
#   settings.
class ExtrudersModel(UM.Qt.ListModel.ListModel):
    ##  Human-readable name of the extruder.
    NameRole = Qt.UserRole + 1

    ##  Colour of the material loaded in the extruder.
    ColourRole = Qt.UserRole + 2

    ##  Index of the extruder, which is also the value of the setting itself.
    #
    #   An index of 0 indicates the first extruder, an index of 1 the second
    #   one, and so on. This is the value that will be saved in instance
    #   containers.
    IndexRole = Qt.UserRole + 3

    ##  Initialises the extruders model, defining the roles and listening for
    #   changes in the data.
    #
    #   \param parent Parent QtObject of this list.
    def __init__(self, parent = None):
        super().__init__(parent)

        self.addRoleName(self.NameRole, "name")
        self.addRoleName(self.ColourRole, "colour")
        self.addRoleName(self.IndexRole, "index")

        #Listen to changes.
        manager = cura.ExtruderManager.ExtruderManager.getInstance()
        manager.extrudersChanged.connect(self._updateExtruders) #When the list of extruders changes in general.
        UM.Application.globalContainerStackChanged.connect(self._updateExtruders) #When the current machine changes.
        self._updateExtruders()

    ##  Update the list of extruders.
    #
    #   This should be called whenever the list of extruders changes.
    def _updateExtruders(self):
        self.clear()
        manager = cura.ExtruderManager.ExtruderManager.getInstance()
        global_container_stack = UM.Application.getInstance().getGlobalContainerStack()
        if not global_container_stack:
            return #There is no machine to get the extruders of.
<<<<<<< HEAD
        for index, extruder in enumerate(manager.getMachineExtruders(global_container_stack.getBottom().getId())):
=======
        for extruder in manager.getMachineExtruders(global_container_stack.getBottom()):
>>>>>>> 6a520cad
            material = extruder.findContainer({ "type": "material" })
            colour = material.getMetaDataEntry("color_code", default = "#FFFF00") if material else "#FFFF00"
            position = extruder.getBottom().getMetaDataEntry("position", default = "0") #Position in the definition.
            try:
                position = int(position)
            except ValueError: #Not a proper int.
                position = -1
            item = { #Construct an item with only the relevant information.
                "name": extruder.getName(),
                "colour": colour,
                "index": position
            }
            self.appendItem(item)
        self.sort(lambda item: item["index"])<|MERGE_RESOLUTION|>--- conflicted
+++ resolved
@@ -51,11 +51,7 @@
         global_container_stack = UM.Application.getInstance().getGlobalContainerStack()
         if not global_container_stack:
             return #There is no machine to get the extruders of.
-<<<<<<< HEAD
         for index, extruder in enumerate(manager.getMachineExtruders(global_container_stack.getBottom().getId())):
-=======
-        for extruder in manager.getMachineExtruders(global_container_stack.getBottom()):
->>>>>>> 6a520cad
             material = extruder.findContainer({ "type": "material" })
             colour = material.getMetaDataEntry("color_code", default = "#FFFF00") if material else "#FFFF00"
             position = extruder.getBottom().getMetaDataEntry("position", default = "0") #Position in the definition.
