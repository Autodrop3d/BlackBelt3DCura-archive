--- conflicted
+++ resolved
@@ -194,17 +194,9 @@
 
         return True
 
-<<<<<<< HEAD
-    ##  For every sliceable node, update outsideBuildArea
-    def updateNodeBoundaryCheck(self):
-        root = Application.getInstance().getController().getScene().getRoot()
-        nodes = list(BreadthFirstIterator(root))
-        group_nodes = []
-=======
     ##  For every sliceable node, update node._outside_buildarea.
     def updateAllBoundaryChecks(self):
         self.updateNodeBoundaryCheck(Application.getInstance().getController().getScene().getRoot())
->>>>>>> f5e40c22
 
     ##  For a single node, update _outside_buildarea.
     #
@@ -228,11 +220,6 @@
             node._outside_buildarea = True
         else:
 
-<<<<<<< HEAD
-        for node in nodes:
-            # Need to check group nodes later
-            self.checkBoundsAndUpdate(node, bounds = build_volume_bounding_box)
-=======
             #Check for collisions between disallowed areas and the object.
             convex_hull = node.callDecoration("getConvexHull")
             if not convex_hull or not convex_hull.isValid():
@@ -252,45 +239,6 @@
         else:
             for child in node.getChildren():
                 self.updateNodeBoundaryCheck(child)
-
-    ##  Update the outsideBuildArea of a single node, given bounds or current build volume
-    def checkBoundsAndUpdate(self, node: CuraSceneNode, bounds: Optional[AxisAlignedBox] = None):
-        if not isinstance(node, CuraSceneNode):
-            return
->>>>>>> f5e40c22
-
-        if bounds is None:
-            build_volume_bounding_box = self.getBoundingBox()
-            if build_volume_bounding_box:
-                # It's over 9000!
-                build_volume_bounding_box = build_volume_bounding_box.set(bottom=-9001)
-            else:
-                # No bounding box. This is triggered when running Cura from command line with a model for the first time
-                # In that situation there is a model, but no machine (and therefore no build volume.
-                return
-        else:
-            build_volume_bounding_box = bounds
-
-        if node.callDecoration("isSliceable") or node.callDecoration("isGroup"):
-            bbox = node.getBoundingBox()
-
-            # Mark the node as outside the build volume if the bounding box test fails.
-            if build_volume_bounding_box.intersectsBox(bbox) != AxisAlignedBox.IntersectionResult.FullIntersection:
-                node.setOutsideBuildArea(True)
-                return
-
-            convex_hull = self.callDecoration("getConvexHull")
-            if convex_hull:
-                if not convex_hull.isValid():
-                    return
-                # Check for collisions between disallowed areas and the object
-                for area in self.getDisallowedAreas():
-                    overlap = convex_hull.intersectsPolygon(area)
-                    if overlap is None:
-                        continue
-                    node.setOutsideBuildArea(True)
-                    return
-            node.setOutsideBuildArea(False)
 
     ##  Update the outsideBuildArea of a single node, given bounds or current build volume
     def checkBoundsAndUpdate(self, node: CuraSceneNode, bounds: Optional[AxisAlignedBox] = None):
